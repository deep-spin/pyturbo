--- conflicted
+++ resolved
@@ -85,15 +85,9 @@
         """
         batch = self.batches[self.next_batch_pointer]
         self.next_batch_pointer += 1
-<<<<<<< HEAD
 
         if self.next_batch_pointer >= len(self.batches):
             self.next_batch_pointer = 0
-
-=======
-        if self.next_batch_pointer >= len(self.batches):
-            self.next_batch_pointer = 0
->>>>>>> 9eb166b4
             if shuffle_on_cycle:
                 self.shuffle_batches()
 
