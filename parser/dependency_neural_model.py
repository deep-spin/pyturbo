import torch
import torch.nn as nn
from parser.dependency_parts import DependencyPartArc, DependencyParts, \
    DependencyPartNextSibling, DependencyPartGrandparent, \
    DependencyPartGrandSibling
import numpy as np
import pickle

#TODO: maybe this should be elsewhere?
# special pseudo-tokens to index embeddings
# root is not one of these since it is a token in the sentences
NULL_SIBLING = '_NULL_SIBLING_'
special_tokens = [NULL_SIBLING]


class DependencyNeuralModel(nn.Module):
    def __init__(self,
                 token_dictionary,
                 dependency_dictionary,
                 word_embedding_size,
                 tag_embedding_size,
                 distance_embedding_size,
                 hidden_size,
                 num_layers,
                 dropout):
        super(DependencyNeuralModel, self).__init__()
        self.word_embedding_size = word_embedding_size
        self.tag_embedding_size = tag_embedding_size
        self.distance_embedding_size = distance_embedding_size
        self.hidden_size = hidden_size
        self.num_layers = num_layers
        self.dropout = dropout

        self.word_embeddings = nn.Embedding(token_dictionary.get_num_forms(),
                                            word_embedding_size)
        self.tag_embeddings = nn.Embedding(token_dictionary.get_num_tags(),
                                           tag_embedding_size)
        if self.distance_embedding_size:
            self.distance_bins = np.array(
                list(range(10)) + list(range(10, 40, 5)) + [40])
            self.distance_embeddings = nn.Embedding(len(self.distance_bins) * 2,
                                                    distance_embedding_size)
        else:
            self.distance_bins = None
            self.distance_embeddings = None

        input_size = word_embedding_size + tag_embedding_size
        self.rnn = nn.LSTM(
            input_size=input_size,
            hidden_size=hidden_size,
            num_layers=num_layers,
            dropout=dropout,
            bidirectional=True)
        self.tanh = nn.Tanh()

        # first order
        self.head_projection = self._create_projection()
        self.modifier_projection = self._create_projection()

        #TODO: only create parameters as necessary for the model

        # second order -- grandparent
        self.gp_grandparent_projection = self._create_projection()
        self.gp_head_projection = self._create_projection()
        self.gp_modifier_projection = self._create_projection()

        # second order -- consecutive siblings
        self.sib_head_projection = self._create_projection()
        self.sib_modifier_projection = self._create_projection()
        self.sib_sibling_projection = self._create_projection()
        self.null_sibling_tensor = self._create_special_tensor()

        # third order -- grandsiblings (consecutive)
        self.gsib_head_projection = self._create_projection()
        self.gsib_modifier_projection = self._create_projection()
        self.gsib_sibling_projection = self._create_projection()
        self.gsib_grandparent_projection = self._create_projection()

        if self.distance_embedding_size:
            self.distance_projection = nn.Linear(
                distance_embedding_size,
                hidden_size,
                bias=True)
        else:
            self.distance_projection = None

        self.arc_scorer = self._create_scorer()
        self.sibling_scorer = self._create_scorer()
        self.grandparent_scorer = self._create_scorer()
        self.grandsibling_scorer = self._create_scorer()

        # Clear out the gradients before the next batch.
        self.zero_grad()

    def _create_special_tensor(self, shape=None):
        """
        Create a tensor for representing some special token.

        If shape is None, it will have shape equal to hidden_size.
        """
        if shape is None:
            shape = self.hidden_size

        return torch.randn(shape, requires_grad=True)

    def _create_scorer(self, input_size=None):
        """
        Create the weights for scoring a given tensor representation to a
        single number.

        :param input_size: expected input size. If None, self.hidden_units
            is used.
        :return: an nn.Linear object
        """
        if input_size is None:
            input_size = self.hidden_size
        scorer = nn.Linear(input_size, 1, bias=False)

        return scorer

    def _create_projection(self):
        """
        Create the weights for projecting an input from the BiLSTM to a
        feedforward layer.

        :return: an nn.Linear object, mapping an input with 2*hidden_units
            to hidden_units.
        """
        projection = nn.Linear(
            self.hidden_size * 2,
            self.hidden_size,
            bias=False
        )
        return projection

    def save(self, file):
        pickle.dump(self.state_dict(), file)

    def load(self, file):
        state_dict = pickle.load(file)
        self.load_state_dict(state_dict)

    def _compute_first_order_scores(self, states, parts, scores):
        """
        Compute the first order scores and store them in the appropriate
        position in the `scores` tensor.

        :param states: hidden states returned by the RNN; one for each word
        :param parts: a DependencyParts object containing the parts to be scored
        :type parts: DependencyParts
        :param scores: tensor for storing the scores for each part. The
            positions relative to first order features are indexed by the parts
            object. It is modified in-place.
        """
        head_tensors = self.head_projection(states)
        modifier_tensors = self.modifier_projection(states)
        offset, num_arcs = parts.get_offset(DependencyPartArc)

        head_indices = []
        modifier_indices = []
        distance_indices = []

        for part in parts.iterate_over_type(DependencyPartArc):
            head_indices.append(part.head)
            modifier_indices.append(part.modifier)
            if self.distance_embedding_size:
                if part.modifier > part.head:
                    dist = part.modifier - part.head
                    dist = np.nonzero(dist >= self.distance_bins)[0][-1]
                else:
                    dist = part.head - part.modifier
                    dist = np.nonzero(dist >= self.distance_bins)[0][-1]
                    dist += len(self.distance_bins)
<<<<<<< HEAD
                dist = torch.tensor(dist, dtype=torch.long).cuda()
                dist_embed = self.distance_embeddings(dist).view(1, -1)
                arc_state = self.tanh(heads[arc.head] + \
                                      modifiers[arc.modifier] + \
                                      self.distance_projection(dist_embed))
            else:
                arc_state = self.tanh(heads[arc.head] + \
                                      modifiers[arc.modifier])
            scores[r] = self.arc_scorer(arc_state)
=======

                distance_indices.append(dist)

        # now index all of them to process at once
        heads = head_tensors[head_indices]
        modifiers = modifier_tensors[modifier_indices]
        if self.distance_embedding_size:
            distance_indices = torch.tensor(distance_indices, dtype=torch.long)
            distances = self.distance_embeddings(distance_indices)
            distance_projections = self.distance_projection(distances)
            distance_projections = distance_projections.view(
                -1, 1, self.hidden_size)

        else:
            distance_projections = 0

        arc_states = self.tanh(heads + modifiers + distance_projections)
        arc_scores = self.arc_scorer(arc_states)
        scores[offset:offset + num_arcs] = arc_scores.view(-1)
>>>>>>> 94abbf73

    def _compute_grandparent_scores(self, states, parts, scores):
        """
        Compute the grandparent scores and store them in the
        appropriate position in the `scores` tensor.

        :param states: hidden states returned by the RNN; one for each word
        :param parts: a DependencyParts object containing the parts to be scored
        :type parts: DependencyParts
        :param scores: tensor for storing the scores for each part. The
            positions relative to the features are indexed by the parts
            object. It is modified in-place.
        """
        head_tensors = self.gp_head_projection(states)
        grandparent_tensors = self.gp_grandparent_projection(states)
        modifier_tensors = self.gp_modifier_projection(states)

        head_indices = []
        modifier_indices = []
        grandparent_indices = []

        for part in parts.iterate_over_type(DependencyPartGrandparent):
            # list all indices, then feed the corresponding tensors to the net
            head_indices.append(part.head)
            modifier_indices.append(part.modifier)
            grandparent_indices.append(part.grandparent)

        heads = head_tensors[head_indices]
        modifiers = modifier_tensors[modifier_indices]
        grandparents = grandparent_tensors[grandparent_indices]
        part_states = self.tanh(heads + modifiers + grandparents)
        part_scores = self.grandparent_scorer(part_states)

        offset, size = parts.get_offset(DependencyPartGrandparent)
        scores[offset:offset + size] = part_scores.view(-1)

    def _compute_consecutive_sibling_scores(self, states, parts, scores):
        """
        Compute the consecutive sibling scores and store them in the
        appropriate position in the `scores` tensor.

        :param states: hidden states returned by the RNN; one for each word
        :param parts: a DependencyParts object containing the parts to be scored
        :type parts: DependencyParts
        :param scores: tensor for storing the scores for each part. The
            positions relative to the features are indexed by the parts
            object. It is modified in-place.
        """
        head_tensors = self.sib_head_projection(states)
        modifier_tensors = self.sib_modifier_projection(states)
        word_sibling_tensors = self.sib_sibling_projection(states)

        # include the vector for null sibling
        # word_sibling_tensors is (num_words, batch=1, hidden_units)
        sibling_tensors = torch.cat([word_sibling_tensors,
                                     self.null_sibling_tensor.view(1, 1, -1)])

        head_indices = []
        modifier_indices = []
        sibling_indices = []

        for part in parts.iterate_over_type(DependencyPartNextSibling):
            # list all indices to the candidate head/modifier/siblings, then
            # process them all at once for faster execution.
            head_indices.append(part.head)
            modifier_indices.append(part.modifier)
            if part.sibling == 0:
                # this indicates there's no sibling to the left
                # (to the right, sibling == len(states))
                sibling_indices.append(len(states))
            else:
                sibling_indices.append(part.sibling)

        heads = head_tensors[head_indices]
        modifiers = modifier_tensors[modifier_indices]
        siblings = sibling_tensors[sibling_indices]
        sibling_states = self.tanh(heads + modifiers + siblings)
        sibling_scores = self.sibling_scorer(sibling_states)

        offset, size = parts.get_offset(DependencyPartNextSibling)
        scores[offset:offset + size] = sibling_scores.view(-1)

    def _compute_grandsibling_scores(self, states, parts, scores):
        """
        Compute the consecutive grandsibling scores and store them in the
        appropriate position in the `scores` tensor.

        :param states: hidden states returned by the RNN; one for each word
        :param parts: a DependencyParts object containing the parts to be scored
        :type parts: DependencyParts
        :param scores: tensor for storing the scores for each part. The
            positions relative to the features are indexed by the parts
            object. It is modified in-place.
        """
        head_tensors = self.gsib_head_projection(states)
        modifier_tensors = self.gsib_modifier_projection(states)
        word_sibling_tensors = self.gsib_sibling_projection(states)
        grandparent_tensors = self.gsib_grandparent_projection(states)

        # include the vector for null sibling
        # word_sibling_tensors is (num_words, batch=1, hidden_units)
        sibling_tensors = torch.cat([word_sibling_tensors,
                                    self.null_sibling_tensor.view(1, 1, -1)])

        head_indices = []
        modifier_indices = []
        sibling_indices = []
        grandparent_indices = []

        for part in parts.iterate_over_type(DependencyPartGrandSibling):
            # list all indices to the candidate head/mod/sib/grandparent
            head_indices.append(part.head)
            modifier_indices.append(part.modifier)
            grandparent_indices.append(part.grandparent)
            if part.sibling == 0:
                # this indicates there's no sibling to the left
                # (to the right, sibling == len(states))
                sibling_indices.append(len(states))
            else:
                sibling_indices.append(part.sibling)

        heads = head_tensors[head_indices]
        modifiers = modifier_tensors[modifier_indices]
        siblings = sibling_tensors[sibling_indices]
        grandparents = grandparent_tensors[grandparent_indices]
        gsib_states = self.tanh(heads + modifiers + siblings + grandparents)
        gsib_scores = self.grandsibling_scorer(gsib_states)

        offset, size = parts.get_offset(DependencyPartGrandSibling)
        scores[offset:offset + size] = gsib_scores.view(-1)

    def forward(self, instance, parts):
        scores = torch.zeros(len(parts))

        word_indices = [instance.get_form(i) for i in range(len(instance))]
        tag_indices = [instance.get_tag(i) for i in range(len(instance))]
        words = torch.tensor(word_indices).cuda()
        tags = torch.tensor(tag_indices).cuda()
        embeds = torch.cat([self.word_embeddings(words),
                            self.tag_embeddings(tags)],
                           dim=1)

        # new shape is (num_tokens, batch=1, hidden_size)
        states, _ = self.rnn(embeds.view(len(instance), 1, -1))

        self._compute_first_order_scores(states, parts, scores)
        if parts.has_type(DependencyPartNextSibling):
            self._compute_consecutive_sibling_scores(states, parts, scores)

        if parts.has_type(DependencyPartGrandparent):
            self._compute_grandparent_scores(states, parts, scores)

        if parts.has_type(DependencyPartGrandSibling):
            self._compute_grandsibling_scores(states, parts, scores)

        return scores<|MERGE_RESOLUTION|>--- conflicted
+++ resolved
@@ -30,6 +30,7 @@
         self.hidden_size = hidden_size
         self.num_layers = num_layers
         self.dropout = dropout
+        self.on_gpu = torch.cuda.is_available()
 
         self.word_embeddings = nn.Embedding(token_dictionary.get_num_forms(),
                                             word_embedding_size)
@@ -101,7 +102,10 @@
         if shape is None:
             shape = self.hidden_size
 
-        return torch.randn(shape, requires_grad=True)
+        tensor = torch.randn(shape, requires_grad=True)
+        if self.on_gpu:
+            tensor = tensor.cuda()
+        return 
 
     def _create_scorer(self, input_size=None):
         """
@@ -171,17 +175,6 @@
                     dist = part.head - part.modifier
                     dist = np.nonzero(dist >= self.distance_bins)[0][-1]
                     dist += len(self.distance_bins)
-<<<<<<< HEAD
-                dist = torch.tensor(dist, dtype=torch.long).cuda()
-                dist_embed = self.distance_embeddings(dist).view(1, -1)
-                arc_state = self.tanh(heads[arc.head] + \
-                                      modifiers[arc.modifier] + \
-                                      self.distance_projection(dist_embed))
-            else:
-                arc_state = self.tanh(heads[arc.head] + \
-                                      modifiers[arc.modifier])
-            scores[r] = self.arc_scorer(arc_state)
-=======
 
                 distance_indices.append(dist)
 
@@ -190,6 +183,9 @@
         modifiers = modifier_tensors[modifier_indices]
         if self.distance_embedding_size:
             distance_indices = torch.tensor(distance_indices, dtype=torch.long)
+            if self.on_gpu:
+                distance_indices = distance_indices.cuda()
+            
             distances = self.distance_embeddings(distance_indices)
             distance_projections = self.distance_projection(distances)
             distance_projections = distance_projections.view(
@@ -201,7 +197,6 @@
         arc_states = self.tanh(heads + modifiers + distance_projections)
         arc_scores = self.arc_scorer(arc_states)
         scores[offset:offset + num_arcs] = arc_scores.view(-1)
->>>>>>> 94abbf73
 
     def _compute_grandparent_scores(self, states, parts, scores):
         """
