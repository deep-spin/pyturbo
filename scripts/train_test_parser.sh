cd ..

<<<<<<< HEAD
HOME=/Users/afm

python3 parser/turbo_parser.py \
        --train \
        --unlabeled \
        --training_path $HOME/projects/TurboParser/data/pt-ud-normalized/pt-ud-normalized_train.conll \
        --training_epochs 1 \
        --model_path model.pkl
=======
train=true

if $train
then
    python3 parser/turbo_parser.py \
            --train \
            --neural \
            --unlabeled \
            --training_path /home/afm/projects/TurboParser/data/pt-ud-normalized/pt-ud-normalized_train.conll \
            --training_epochs 10 \
            --model_path model.pkl
fi
>>>>>>> 6e0bf278

python3 parser/turbo_parser.py \
        --test \
        --evaluate \
        --test_path $HOME/projects/TurboParser/data/pt-ud-normalized/pt-ud-normalized_test.conll \
        --model_path model.pkl \
        --output_path out.conll

perl scripts/eval.pl -b -q -g $HOME/projects/TurboParser/data/pt-ud-normalized/pt-ud-normalized_test.conll -s out.conll | tail -5<|MERGE_RESOLUTION|>--- conflicted
+++ resolved
@@ -1,15 +1,7 @@
 cd ..
 
-<<<<<<< HEAD
 HOME=/Users/afm
 
-python3 parser/turbo_parser.py \
-        --train \
-        --unlabeled \
-        --training_path $HOME/projects/TurboParser/data/pt-ud-normalized/pt-ud-normalized_train.conll \
-        --training_epochs 1 \
-        --model_path model.pkl
-=======
 train=true
 
 if $train
@@ -18,11 +10,10 @@
             --train \
             --neural \
             --unlabeled \
-            --training_path /home/afm/projects/TurboParser/data/pt-ud-normalized/pt-ud-normalized_train.conll \
+            --training_path $HOME/projects/TurboParser/data/pt-ud-normalized/pt-ud-normalized_train.conll \
             --training_epochs 10 \
             --model_path model.pkl
 fi
->>>>>>> 6e0bf278
 
 python3 parser/turbo_parser.py \
         --test \
